# app/services/generators/replicate.py
import replicate
import os
import asyncio
import time
from typing import Dict, Any
from app.services.generators.base import BaseGenerator
from app.models.generation import GenerationResponse
from app.core.config import settings
from ..prompt_enhancer import prompt_enhancer
import re

class ReplicateGenerator(BaseGenerator):
    """Replicate generator implementation"""
    
    def __init__(self):
        super().__init__(settings.replicate_api_token)
        print("Replicate API Key loaded in generator:", self.api_key)  # DEBUG PRINT
        if self.api_key:
            replicate.api_token = self.api_key
        
        # Set the API token immediately when initializing
        if settings.replicate_api_token:
            replicate.api_token = settings.replicate_api_token
            os.environ["REPLICATE_API_TOKEN"] = settings.replicate_api_token
            print(f"Replicate API Key loaded in generator: {settings.replicate_api_token}")
            
            # Debug: Verify the token is actually set
            print(f"[DEBUG REPLICATE] replicate.api_token after setting: {replicate.api_token}")
            print(f"[DEBUG REPLICATE] os.environ REPLICATE_API_TOKEN: {os.environ.get('REPLICATE_API_TOKEN', 'NOT_SET')}")
            print(f"[DEBUG REPLICATE] settings.replicate_api_token: {settings.replicate_api_token}")
        else:
            print("WARNING: No Replicate API token found in settings")
    
    def _extract_url(self, obj):
        if isinstance(obj, list):
            obj = obj[0]
        
        # Handle runway models that return objects with .url() method
        if hasattr(obj, 'url') and callable(obj.url):
            return obj.url()
        
        # Handle other models that have url attribute
        return getattr(obj, 'url', obj)
    
    @BaseGenerator._measure_time
    async def generate(self, 
                      prompt: str, 
                      parameters: Dict[str, Any],
                      generation_id: str = None) -> GenerationResponse:
        """Generate using Replicate API"""
        
        # Use provided generation_id or create new one
        if not generation_id:
            generation_id = self._create_generation_id()
        start_time = time.time()
        
        model_name = parameters.get("model", "flux-1.1-pro")
        
        # Double-check token is set before making API call
        if not settings.replicate_api_token:
            error_msg = "Replicate API token not configured"
            execution_time = time.time() - start_time
            
            # Log failed attempt
            self._log_generation_attempt(
                generation_id=generation_id,
                model_used=model_name,
                parameters=parameters,
                success=False,
                execution_time=execution_time,
                error_message=error_msg
            )
            
            return GenerationResponse(
                success=False,
                generation_id=generation_id,
                error_message=error_msg,
                model_used=model_name
            )
        
        try:
            if model_name.startswith("flux-kontext-apps/"):
                # Specialized flux-kontext-apps models (multi-image, change-haircut, etc.)
                result = await self._generate_flux_kontext_apps(prompt, parameters)
            elif model_name == "black-forest-labs/flux-kontext-max":
                # Official Flux Kontext Max model
                result = await self._generate_flux_kontext_max(prompt, parameters)
            elif model_name == "flux-kontext" or "flux-kontext" in model_name:
                # Generic flux-kontext models
                result = await self._generate_flux_kontext_max(prompt, parameters)
            elif "flux" in model_name:
                result = await self._generate_flux(prompt, parameters)
            elif model_name == "runway_gen4_image" or model_name == "runwayml/gen4-image" or parameters.get("type") == "text_to_image_with_references":
                result = await self._generate_runway_image(prompt, parameters)
            elif "google/veo" in model_name or "runway" in model_name or "minimax/" in model_name:
                result = await self._generate_video(prompt, parameters)
            else:
                result = await self._generate_other(prompt, parameters)
            
            execution_time = time.time() - start_time
            
            # Log successful attempt
            self._log_generation_attempt(
                generation_id=generation_id,
                model_used=model_name,
                parameters=parameters,
                success=True,
                execution_time=execution_time
            )
            
            response = GenerationResponse(
                success=True,
                generation_id=generation_id,
                output_url=result.get("output_url"),
                model_used=model_name,
                execution_time=execution_time,
                metadata=result.get("metadata", {})
            )
            
            return response
            
        except Exception as e:
            execution_time = time.time() - start_time
            error_msg = str(e)
            
            # Log failed attempt
            self._log_generation_attempt(
                generation_id=generation_id,
                model_used=model_name,
                parameters=parameters,
                success=False,
                execution_time=execution_time,
                error_message=error_msg
            )
            
            return GenerationResponse(
                success=False,
                generation_id=generation_id,
                error_message=error_msg,
                model_used=model_name,
                execution_time=execution_time
            )
    
    async def _generate_flux_kontext_max(self, prompt: str, parameters: Dict[str, Any]) -> Dict[str, Any]:
        """Generate image using official Flux Kontext Max for advanced image editing"""
        
        model_version = "black-forest-labs/flux-kontext-max"
        
        # Extract uploaded image from parameters
        image_url = parameters.get("image", parameters.get("uploaded_image"))
        
        print(f"[DEBUG] flux-kontext-max received parameters: {list(parameters.keys())}")
        print(f"[DEBUG] Looking for image in parameters...")
        print(f"[DEBUG] parameters.get('image'): {parameters.get('image')}")
        print(f"[DEBUG] parameters.get('uploaded_image'): {parameters.get('uploaded_image')}")
        print(f"[DEBUG] Final image_url: {image_url}")
        
        if not image_url:
            print(f"[ERROR] flux-kontext-max requires an input image for editing")
            print(f"[ERROR] Available parameters: {parameters}")
            raise ValueError("flux-kontext-max requires an input image for editing")
        
        # Determine edit type from parameters for better enhancement
        edit_type = "image_editing"  # Default
        if "style" in prompt.lower() or "painting" in prompt.lower() or "artistic" in prompt.lower():
            edit_type = "style_transfer"
        elif "wear" in prompt.lower() or "try on" in prompt.lower() or "put" in prompt.lower():
            edit_type = "reference_styling"
        elif parameters.get("enhanced_workflow_type") == "hair_styling" or "hair" in prompt.lower():
            edit_type = "hair_styling"
        
        # Apply AI-powered Flux Kontext Max prompt enhancement
        enhanced_prompt = await prompt_enhancer.enhance_flux_kontext_prompt(
            original_prompt=prompt,
            edit_type=edit_type,
            has_working_image=bool(image_url),
            context=parameters
        )
        
        # For hair styling with kontext-max, ensure feature preservation is explicit
        if edit_type == "hair_styling":
            # Check if there are uploaded images that should be referenced
            uploaded_images = parameters.get("uploaded_images", [])
            if uploaded_images and len(uploaded_images) > 0:
                # Replace generic references with specific reference to uploaded image
                enhanced_prompt = enhanced_prompt.replace("[specific hair style/color]", "the same style as the reference image")
                enhanced_prompt = enhanced_prompt.replace("to [X]", "to the same style as the reference image")
                if "reference image" not in enhanced_prompt.lower():
                    enhanced_prompt = enhanced_prompt.replace("hair to", "hair to the same style as the reference image")
            
            if "maintain all other features" not in enhanced_prompt.lower():
                enhanced_prompt += ". Maintain all other features. Only update the hair style."
        
        def sync_call():
            
            # Use correct parameter names for official API
            inputs = {
                "prompt": enhanced_prompt,
                "input_image": image_url,  # Official API uses 'input_image'
                "output_format": parameters.get("output_format", "jpg")
            }
            
            print(f"[DEBUG] Sending to flux-kontext-max:")
            print(f"[DEBUG]   Original prompt: '{prompt}'")
            print(f"[DEBUG]   Enhanced prompt: '{enhanced_prompt}'")
            print(f"[DEBUG]   Input image: '{image_url}'")
            
            output = replicate.run(model_version, input=inputs)
            return {
                "output_url": self._extract_url(output) if output else None,
                "metadata": {
                    "model_version": model_version, 
                    "inputs": inputs, 
                    "original_prompt": prompt,
                    "enhanced_prompt": enhanced_prompt
                }
            }
        
        return await asyncio.to_thread(sync_call)
    


    async def _generate_flux_kontext_apps(self, prompt: str, parameters: Dict[str, Any]) -> Dict[str, Any]:
        """Generate image using Flux Kontext Apps models on Replicate for specialized tasks"""
        def sync_call():
            # Get the actual model name from parameters, fallback to basic flux-kontext
            model_version = parameters.get("model", "black-forest-labs/flux-kontext-pro")
            
            print(f"[DEBUG] _generate_flux_kontext_apps routing:")
            print(f"[DEBUG]   model_version: '{model_version}'")
            print(f"[DEBUG]   model_version == 'flux-kontext-apps/multi-image-list': {model_version == 'flux-kontext-apps/multi-image-list'}")
            
            # Handle specific flux-kontext-apps models
            if model_version == "flux-kontext-apps/multi-image-list":
                # Multi-image model for virtual try-on and hair styling with references
                print(f"[DEBUG] Routing to _call_multi_image_list")
                return self._call_multi_image_list(prompt, parameters)
            elif model_version == "flux-kontext-apps/multi-image-kontext-max":
                # New model for adding elements to scenes
                print(f"[DEBUG] Routing to _call_multi_image_kontext_max")
                return self._call_multi_image_kontext_max(prompt, parameters)
            elif model_version == "flux-kontext-apps/multi-image-kontext-pro":
                # Legacy model - redirect to multi-image-kontext-max
                print(f"[DEBUG] Routing to _call_multi_image_kontext_max (legacy redirect)")
                return self._call_multi_image_kontext_max(prompt, parameters)
            elif model_version == "flux-kontext-apps/change-haircut":
                # Hair styling model
                print(f"[DEBUG] Routing to _call_change_haircut")
                return self._call_change_haircut(prompt, parameters)
            elif model_version.startswith("flux-kontext-apps/"):
                # Other flux-kontext-apps models
                print(f"[DEBUG] Routing to _call_generic_flux_kontext_app")
                return self._call_generic_flux_kontext_app(prompt, parameters, model_version)
            else:
                # Fallback to original flux-kontext behavior
                print(f"[DEBUG] Routing to _call_basic_flux_kontext")
                return self._call_basic_flux_kontext(prompt, parameters)
        
        return await asyncio.to_thread(sync_call)
    
    def _call_multi_image_list(self, prompt: str, parameters: Dict[str, Any]) -> Dict[str, Any]:
        """Call the multi-image-list model for virtual try-on and identity preservation"""
        model_version = "flux-kontext-apps/multi-image-list"
        
        # Extract images from parameters
        primary_image = parameters.get("image", parameters.get("uploaded_image"))
        reference_image = parameters.get("reference_image")  # Clothing reference for virtual try-on
        uploaded_images = parameters.get("uploaded_images", [])  # Additional uploaded images
        
        # For hair styling, the uploaded images are the hair style references
        if parameters.get("enhanced_workflow_type") == "hair_styling" and uploaded_images:
            # Hair styling: working image + uploaded hair reference
            reference_image = uploaded_images[0]  # First uploaded image is the hair reference
        
        # Clean up URLs by removing trailing query parameters if empty
        if primary_image and primary_image.endswith('?'):
            primary_image = primary_image.rstrip('?')
        if reference_image and reference_image.endswith('?'):
            reference_image = reference_image.rstrip('?')
        
        print(f"[DEBUG] multi-image-list received parameters: {list(parameters.keys())}")
        print(f"[DEBUG] Looking for images in parameters...")
        print(f"[DEBUG] parameters.get('image'): {parameters.get('image')}")
        print(f"[DEBUG] parameters.get('uploaded_image'): {parameters.get('uploaded_image')}")
        print(f"[DEBUG] parameters.get('reference_image'): {parameters.get('reference_image')}")
        print(f"[DEBUG] parameters.get('uploaded_images'): {parameters.get('uploaded_images')}")
        print(f"[DEBUG] enhanced_workflow_type: {parameters.get('enhanced_workflow_type')}")
        print(f"[DEBUG] Primary image (person): {primary_image}")
        print(f"[DEBUG] Reference image (styling): {reference_image}")
        
        if not primary_image:
            print(f"[ERROR] multi-image-list requires a primary image (person)")
            print(f"[ERROR] Available parameters: {parameters}")
            raise ValueError("multi-image-list requires a primary image (person)")
        
        # Enhanced prompt based on enhanced AI intent classification (if available) or fallback to keywords
        prompt_lower = prompt.lower()
        
        # Check if this is a virtual try-on scenario (has reference image)
        is_virtual_tryon = bool(reference_image)
        
        # Use enhanced intent if available, otherwise fall back to keyword detection
        enhanced_workflow_type = parameters.get("enhanced_workflow_type")
        enhanced_reasoning = parameters.get("enhanced_reasoning")
        enhanced_confidence = parameters.get("enhanced_confidence")
        
        if enhanced_reasoning and enhanced_workflow_type:
            # Use AI classification reasoning to determine operation type
            reasoning_lower = enhanced_reasoning.lower()
            print(f"[DEBUG] Using enhanced AI intent classification: {enhanced_workflow_type}")
            print(f"[DEBUG] AI reasoning: {enhanced_reasoning}")
            print(f"[DEBUG] AI confidence: {enhanced_confidence}")
            
            # AI-based classification
            is_face_swap = ("face" in reasoning_lower and ("replace" in reasoning_lower or "swap" in reasoning_lower)) or "face swap" in reasoning_lower
            is_pose_change = "pose" in reasoning_lower or "position" in reasoning_lower or "turn" in reasoning_lower
            is_outfit_change = enhanced_workflow_type == "reference_styling" and not is_face_swap
        else:
            # Fallback to keyword detection for backward compatibility
            print(f"[DEBUG] Falling back to keyword-based classification")
            face_swap_keywords = ["replace", "swap", "change face", "face with", "his face", "her face", "replace face"]
            pose_keywords = ["look", "turn", "position", "pose", "angle", "direction", "camera", "face camera", "look at"]
            outfit_keywords = ["wear", "put", "try on", "dress", "outfit", "clothes", "shirt", "pants", "tshirt", "t-shirt", "in this"]
            
            is_face_swap = any(keyword in prompt_lower for keyword in face_swap_keywords)
            is_pose_change = any(keyword in prompt_lower for keyword in pose_keywords) and not is_face_swap
            is_outfit_change = any(keyword in prompt_lower for keyword in outfit_keywords)
        
        if is_virtual_tryon and is_face_swap:
            # Face swap - replace face from reference image
            enhanced_prompt = f"Using the first image as the base person and the second image as the face reference: Replace the face from the first image with the face from the second image. Keep the same body position, clothing, and background from the first image but use the facial features from the second image. Face swap transformation."
        elif is_virtual_tryon and is_outfit_change:
            # Virtual try-on with reference clothing - use prompt format for multi-image-list
            enhanced_prompt = f"Put the person from the first image in the clothing from the second image. Keep the clothing item exactly as it appears in the second image - same color, pattern, style, fit, and details. Do not alter the appearance of the clothing."
        elif is_pose_change and not is_outfit_change:
            # Pose/position modification - emphasize identity preservation
            enhanced_prompt = f"Same person, {prompt}, maintaining exact same facial features, body shape, and physical characteristics"
        elif is_outfit_change:
            # Generic outfit modification - allow more change but preserve person
            enhanced_prompt = f"Person wearing {prompt}, maintaining same facial features and body proportions, same person"
        else:
            # General modification - balanced approach
            enhanced_prompt = f"Same person, {prompt}, maintaining facial features and identity"
        
        # Check if this is hair styling to add feature preservation
        is_hair_styling = parameters.get("enhanced_workflow_type") == "hair_styling"
        
        # For hair styling, enhance the prompt to preserve features
        if is_hair_styling:
            if "maintain all other features" not in enhanced_prompt.lower():
                enhanced_prompt += ". Maintain all other features. Only update the hair style."
        
        # Build inputs based on the multi-image-list model schema
        input_images = [primary_image]  # Always include primary image (person)
        
        # Add reference image if available (for virtual try-on)
        if reference_image:
            input_images.append(reference_image)  # Add clothing reference
        
        inputs = {
            "prompt": enhanced_prompt,
            "input_images": input_images,  # Array of input images for multi-image-list
            "output_format": parameters.get("output_format", "png"),  # Schema default is png
            "aspect_ratio": parameters.get("aspect_ratio", "match_input_image"),  # Match input image aspect ratio
            "safety_tolerance": parameters.get("safety_tolerance", 2)  # Maximum permissive setting
        }
        
        print(f"[DEBUG] Sending to multi-image-list:")
        print(f"[DEBUG]   Original prompt: '{prompt}'")
        print(f"[DEBUG]   Enhanced prompt: '{enhanced_prompt}'")
        print(f"[DEBUG]   Number of input images: {len(input_images)}")
        print(f"[DEBUG]   Input images: {input_images}")
        print(f"[DEBUG]   Classification results:")
        print(f"[DEBUG]     is_face_swap: {is_face_swap}")
        print(f"[DEBUG]     is_pose_change: {is_pose_change}")
        print(f"[DEBUG]     is_outfit_change: {is_outfit_change}")
        print(f"[DEBUG]     enhanced_workflow_type: {enhanced_workflow_type}")
        print(f"[DEBUG]   Aspect ratio: {inputs['aspect_ratio']}")
        print(f"[DEBUG] FULL INPUTS TO REPLICATE MODEL:")
        print(f"[DEBUG]   Model: {model_version}")
        print(f"[DEBUG]   Inputs: {inputs}")
        
        output = replicate.run(model_version, input=inputs)
        return {
            "output_url": self._extract_url(output) if output else None,
            "metadata": {
                "model_version": model_version, 
                "inputs": inputs, 
                "enhanced_prompt": enhanced_prompt,
                "modification_type": "face_swap" if is_face_swap else ("virtual_tryon" if is_virtual_tryon and is_outfit_change else ("pose_change" if is_pose_change else "outfit_change" if is_outfit_change else "general")),
                "has_reference_image": bool(reference_image)
            }
        }
    
    def _call_multi_image_kontext_max(self, prompt: str, parameters: Dict[str, Any]) -> Dict[str, Any]:
        """Call the multi-image-kontext-max model for adding elements to scenes"""
        model_version = "flux-kontext-apps/multi-image-kontext-max"
        
        # Extract images from parameters
        scene_image = parameters.get("image", parameters.get("uploaded_image"))  # Scene/environment
        person_image = None
        uploaded_images = parameters.get("uploaded_images", [])
        
        # Get the element to add from reference_images in parameters
        reference_images = parameters.get("reference_images", [])
        
        print(f"[DEBUG] multi-image-kontext-max received parameters: {list(parameters.keys())}")
        print(f"[DEBUG] Scene image (primary): {scene_image}")
        print(f"[DEBUG] Reference images available: {len(reference_images)}")
        
        # Find the person to add (not the working_image)
        for ref in reference_images:
            if isinstance(ref, dict):
                tag = ref.get("tag", "")
                url = ref.get("url", ref.get("uri", ""))
                print(f"[DEBUG] Checking reference: tag='{tag}', url='{url[:50]}...'")
                
                # Skip the working_image reference - we want to add other elements TO the working image
                if tag != "working_image" and url:
                    person_image = url
                    print(f"[DEBUG] Selected person to add: {tag} -> {url}")
                    break
        
        # Fallback: try uploaded images if no reference found
        if not person_image and uploaded_images and len(uploaded_images) > 0:
            person_image = uploaded_images[0]  # Element to add to scene
            print(f"[DEBUG] Using uploaded image as person: {person_image}")
        elif not person_image and parameters.get("reference_image"):
            person_image = parameters.get("reference_image")
            print(f"[DEBUG] Using reference_image parameter: {person_image}")
        
        # Clean up URLs by removing trailing query parameters if empty
        if scene_image and scene_image.endswith('?'):
            scene_image = scene_image.rstrip('?')
        if person_image and person_image.endswith('?'):
            person_image = person_image.rstrip('?')
        
        print(f"[DEBUG] Final scene image: {scene_image}")
        print(f"[DEBUG] Final person image: {person_image}")
        
        if not scene_image:
            print(f"[ERROR] multi-image-kontext-max requires a scene image")
            print(f"[ERROR] Available parameters: {parameters}")
            raise ValueError("multi-image-kontext-max requires a scene image")
        
        if not person_image:
            print(f"[ERROR] multi-image-kontext-max requires a person to add")
            print(f"[ERROR] Available parameters: {parameters}")
            print(f"[ERROR] Reference images found: {reference_images}")
            raise ValueError("multi-image-kontext-max requires a person to add")
        
        # Create a simple, clear prompt following the user's example style
        prompt_lower = prompt.lower()
        
        print(f"[DEBUG] PROMPT PARSING START:")
        print(f"[DEBUG]   Original prompt: '{prompt}'")
        print(f"[DEBUG]   Lowercase prompt: '{prompt_lower}'")
        
        # Extract person identity
        person_name = "the person"
        if "finley" in prompt_lower:
            person_name = "Finley"
        print(f"[DEBUG]   Extracted person_name: '{person_name}'")
        
        # Extract activity/action
        activity = ""
        if "skating" in prompt_lower:
            activity = " skating"
        elif "walking" in prompt_lower:
            activity = " walking"
        elif "running" in prompt_lower:
            activity = " running"
        elif "standing" in prompt_lower:
            activity = " standing"
        print(f"[DEBUG]   Extracted activity: '{activity}'")
        
        # Extract interaction context - fix the regex to find the main subject interaction
        interaction = ""
        
        # Look for key interaction patterns first
        if "cheetah" in prompt_lower:
            if "with" in prompt_lower and "cheetah" in prompt_lower:
                interaction = " with the cheetah"
            elif "alongside" in prompt_lower and "cheetah" in prompt_lower:
                interaction = " with the cheetah"
            else:
                interaction = " with the cheetah"
        elif "with" in prompt_lower:
            # Generic "with" parsing as fallback
            import re
            # Look for "with [something]" but exclude technical terms
            with_match = re.search(r'with (?:a |the )?(?!consistent|natural|lighting|scale|perspective)([^.,\s]+(?:\s+[^.,\s]+)*)', prompt_lower)
            if with_match:
                interaction = f" with {with_match.group(1).strip()}"
        
        print(f"[DEBUG]   Extracted interaction: '{interaction}'")
        
        # Create simple, effective prompt like the user's example
        enhanced_prompt = f"Put {person_name} into the scene{activity}{interaction}"
        
        print(f"[DEBUG] PROMPT PARSING END:")
        print(f"[DEBUG]   Final enhanced prompt: '{enhanced_prompt}'")
        print(f"[DEBUG]   Length check - original: {len(prompt)}, enhanced: {len(enhanced_prompt)}")
        
        # Build inputs for the multi-image-kontext-max model
        # Based on user's example, input_image_1 should be the person, input_image_2 should be the scene
        inputs = {
            "prompt": enhanced_prompt,
            "aspect_ratio": parameters.get("aspect_ratio", "16:9"),  # Better for preserving faces
            "input_image_1": person_image,  # The person (like "woman" in user's example)
            "input_image_2": scene_image,   # The scene (like "white t-shirt" in user's example)
            "output_format": parameters.get("output_format", "png"),
            "safety_tolerance": parameters.get("safety_tolerance", 2)
        }
        
        print(f"[DEBUG] Sending to multi-image-kontext-max:")
        print(f"[DEBUG]   Original prompt: '{prompt}'")
        print(f"[DEBUG]   Enhanced prompt: '{enhanced_prompt}'")
        print(f"[DEBUG]   Person image (input_image_1): '{person_image}'")
        print(f"[DEBUG]   Scene image (input_image_2): '{scene_image}'")
        print(f"[DEBUG] FULL INPUTS TO REPLICATE MODEL:")
        print(f"[DEBUG]   Model: {model_version}")
        print(f"[DEBUG]   Inputs: {inputs}")
        
        output = replicate.run(model_version, input=inputs)
        return {
            "output_url": self._extract_url(output) if output else None,
            "metadata": {
                "model_version": model_version, 
                "inputs": inputs, 
                "enhanced_prompt": enhanced_prompt,
                "modification_type": "add_person_to_scene",
                "person_image": person_image,
                "scene_image": scene_image
            }
        }
    
    def _call_change_haircut(self, prompt: str, parameters: Dict[str, Any]) -> Dict[str, Any]:
        """Call the change-haircut model for hair styling"""
        model_version = "flux-kontext-apps/change-haircut"
        
        image_url = parameters.get("image", parameters.get("uploaded_image"))
        
        if not image_url:
            raise ValueError("change-haircut requires an input image")
        
        inputs = {
            "prompt": prompt,
            "image": image_url,
            "output_format": parameters.get("output_format", "jpg")
        }
        
        print(f"[DEBUG] Sending to change-haircut: prompt='{prompt}', input_image='{image_url}'")
        
        output = replicate.run(model_version, input=inputs)
        return {
            "output_url": self._extract_url(output) if output else None,
            "metadata": {"model_version": model_version, "inputs": inputs}
        }
    
    def _call_generic_flux_kontext_app(self, prompt: str, parameters: Dict[str, Any], model_version: str) -> Dict[str, Any]:
        """Call other flux-kontext-apps models with generic parameters"""
        image_url = parameters.get("image", parameters.get("uploaded_image"))
        
        if not image_url:
            raise ValueError(f"{model_version} requires an input image")
        
        inputs = {
            "prompt": prompt,
            "image": image_url,
            "output_format": parameters.get("output_format", "jpg")
        }
        
        print(f"[DEBUG] Sending to {model_version}: prompt='{prompt}', input_image='{image_url}'")
        
        output = replicate.run(model_version, input=inputs)
        return {
            "output_url": self._extract_url(output) if output else None,
            "metadata": {"model_version": model_version, "inputs": inputs}
        }
    
    def _call_basic_flux_kontext(self, prompt: str, parameters: Dict[str, Any]) -> Dict[str, Any]:
        """Call basic flux-kontext-pro for backward compatibility"""
        model_version = "black-forest-labs/flux-kontext-pro"
        
        image_url = parameters.get("image", parameters.get("uploaded_image"))
        
        if not image_url:
            raise ValueError("flux-kontext requires an input image for editing")
        
        inputs = {
            "prompt": prompt,
            "input_image": image_url,
            "output_format": parameters.get("output_format", "jpg")
        }
        
        print(f"[DEBUG] Sending to flux-kontext-pro: prompt='{prompt}', input_image='{image_url}'")
        
        output = replicate.run(model_version, input=inputs)
        return {
            "output_url": self._extract_url(output) if output else None,
            "metadata": {"model_version": model_version, "inputs": inputs}
        }

    async def _generate_flux_kontext(self, prompt: str, parameters: Dict[str, Any]) -> Dict[str, Any]:
        """Generate image using Flux Kontext Pro for image editing on Replicate"""
        def sync_call():
            model_version = "black-forest-labs/flux-kontext-pro"
            
            # Extract uploaded image from parameters (should be passed from API)
            image_url = parameters.get("image", parameters.get("uploaded_image"))
            
            print(f"[DEBUG] flux-kontext generator received parameters: {list(parameters.keys())}")
            print(f"[DEBUG] Looking for image in parameters...")
            print(f"[DEBUG] parameters.get('image'): {parameters.get('image')}")
            print(f"[DEBUG] parameters.get('uploaded_image'): {parameters.get('uploaded_image')}")
            print(f"[DEBUG] Final image_url: {image_url}")
            
            if not image_url:
                print(f"[ERROR] flux-kontext requires an input image for editing")
                print(f"[ERROR] Available parameters: {parameters}")
                raise ValueError("flux-kontext requires an input image for editing")
            
            inputs = {
                "prompt": prompt,
                "input_image": image_url,  # The uploaded/working image to edit
                "output_format": parameters.get("output_format", "jpg")
            }
            
            print(f"[DEBUG] Sending to flux-kontext: prompt='{prompt}', input_image='{image_url}'")
            
            output = replicate.run(model_version, input=inputs)
            return {
                "output_url": self._extract_url(output) if output else None,
                "metadata": {"model_version": model_version, "inputs": inputs}
            }
        return await asyncio.to_thread(sync_call)

    async def _generate_virtual_tryon(self, prompt: str, parameters: Dict[str, Any], generation_id: str = None) -> Dict[str, Any]:
        """Generate virtual try-on using specialized models on Replicate"""
        def sync_call():
            model_version = parameters.get("model", "cuuupid/outfit-anyone:38b72dfe69c51c1ab0e42e6b56d94c1cee8c2b4a3ac4da58c86e00ecb006c970")
            
            inputs = {
                "human_img": parameters.get("human_img"),
                "garm_img": parameters.get("garm_img"),
                "garment_des": parameters.get("garment_des", "A clothing item for virtual try-on")
            }
            
            print(f"[DEBUG] Virtual try-on model: {model_version}")
            print(f"[DEBUG] Inputs: {inputs}")
            
            if not inputs["human_img"] or not inputs["garm_img"]:
                raise ValueError("Both human_img and garm_img are required for virtual try-on")
            
            output = replicate.run(model_version, input=inputs)
            return {
                "output_url": self._extract_url(output) if output else None,
                "metadata": {"model_version": model_version, "inputs": inputs}
            }
        return await asyncio.to_thread(sync_call)

    async def _generate_flux_backup(self, prompt: str, parameters: Dict[str, Any]) -> Dict[str, Any]:
        """Generate image using flux-krea-dev as backup model"""
        def sync_call():
            model_version = "black-forest-labs/flux-krea-dev"
            
            print(f"[DEBUG REPLICATE BACKUP] 🔄 Using backup model: {model_version}")
            
            # Map parameters to flux-krea-dev format
            inputs = {
                "prompt": prompt,
                "go_fast": True,
                "guidance": 3,
                "megapixels": "1",
                "num_outputs": 1,
                "aspect_ratio": parameters.get("aspect_ratio", "1:1"),
                "output_format": "webp",  # flux-krea-dev supports webp
                "output_quality": 95,
                "prompt_strength": 0.8,
                "num_inference_steps": 28
            }
            
            print(f"[DEBUG REPLICATE BACKUP] Making backup API call with inputs: {inputs}")
            
            try:
                output = replicate.run(model_version, input=inputs)
                print(f"[DEBUG REPLICATE BACKUP] ✅ Backup model successful, output type: {type(output)}")
                
                # Handle flux-krea-dev response format (returns list of objects with .url() method)
                if output and len(output) > 0:
                    backup_url = output[0].url() if hasattr(output[0], 'url') else str(output[0])
                    print(f"[DEBUG REPLICATE BACKUP] ✅ Extracted backup URL: {backup_url}")
                    return {
                        "output_url": backup_url,
                        "metadata": {"model_version": model_version, "inputs": inputs, "backup_model": True}
                    }
                else:
                    print(f"[DEBUG REPLICATE BACKUP] ❌ No output from backup model")
                    return {"output_url": None, "metadata": {"backup_model": True, "error": "No output"}}
                    
            except Exception as e:
                print(f"[DEBUG REPLICATE BACKUP] ❌ Backup model failed:")
                print(f"[DEBUG REPLICATE BACKUP]   Error: {str(e)}")
                raise  # Re-raise backup error
                
        return await asyncio.to_thread(sync_call)

    async def _generate_flux(self, prompt: str, parameters: Dict[str, Any]) -> Dict[str, Any]:
        """Generate image using a Flux model on Replicate (official schema)"""
        def sync_call():
            model_version = "black-forest-labs/flux-1.1-pro" if parameters.get("model") == "flux-1.1-pro" else "black-forest-labs/flux-1.1-pro-ultra"
            
            # Debug: Check token status right before API call
            print(f"[DEBUG REPLICATE] About to make API call:")
            print(f"[DEBUG REPLICATE]   replicate.api_token: {replicate.api_token}")
            print(f"[DEBUG REPLICATE]   os.environ REPLICATE_API_TOKEN: {os.environ.get('REPLICATE_API_TOKEN', 'NOT_SET')}")
            print(f"[DEBUG REPLICATE]   model_version: {model_version}")
            
            # Some Flux models only accept jpg/png, not webp
            output_format = parameters.get("output_format", "jpg")
            if output_format not in ["jpg", "png"]:
                output_format = "jpg"  # Default to jpg if unsupported format
                
            inputs = {
                "prompt": prompt,
                "aspect_ratio": parameters.get("aspect_ratio", "1:1"),
                "output_format": output_format,
                "output_quality": parameters.get("output_quality", 80),
                "safety_tolerance": parameters.get("safety_tolerance", 2),
                "prompt_upsampling": parameters.get("prompt_upsampling", True)
            }
            
            print(f"[DEBUG REPLICATE] Making replicate.run() call with inputs: {inputs}")
            
            # Retry logic for queue full errors
            max_retries = 3
            base_delay = 2  # seconds
            
            for attempt in range(max_retries + 1):
                try:
                    if attempt > 0:
                        delay = base_delay * (2 ** (attempt - 1))  # Exponential backoff: 2s, 4s, 8s
                        print(f"[DEBUG REPLICATE] 🔄 Retry attempt {attempt}/{max_retries} after {delay}s delay...")
                        time.sleep(delay)
                    
                    output = replicate.run(model_version, input=inputs)
                    print(f"[DEBUG REPLICATE] ✅ API call successful, output type: {type(output)}")
                    break  # Success, exit retry loop
                    
                except Exception as e:
                    error_msg = str(e).lower()
                    is_queue_full = "queue is full" in error_msg or "wait and retry" in error_msg
                    
                    print(f"[DEBUG REPLICATE] ❌ API call failed (attempt {attempt + 1}/{max_retries + 1}):")
                    print(f"[DEBUG REPLICATE]   Error type: {type(e).__name__}")
                    print(f"[DEBUG REPLICATE]   Error message: {str(e)}")
                    print(f"[DEBUG REPLICATE]   Is queue full error: {is_queue_full}")
                    
                    # If it's a queue full error and we have retries left, continue the loop
                    if is_queue_full and attempt < max_retries:
                        print(f"[DEBUG REPLICATE] 🚦 Queue full detected, will retry...")
                        continue
                    
                    # Otherwise, log and re-raise
                    print(f"[DEBUG REPLICATE]   Token at time of error: {replicate.api_token}")
                    print(f"[DEBUG REPLICATE]   ENV token at time of error: {os.environ.get('REPLICATE_API_TOKEN', 'NOT_SET')}")
                    raise  # Re-raise the original error
            
            return {
                "output_url": self._extract_url(output) if output else None,
                "metadata": {"model_version": model_version, "inputs": inputs}
            }
        
        # Try primary model first
        try:
            return await asyncio.to_thread(sync_call)
        except Exception as primary_error:
            print(f"[DEBUG REPLICATE] 🚨 Primary model failed completely, trying backup model...")
            print(f"[DEBUG REPLICATE]   Primary model error: {str(primary_error)}")
            
            # Try backup model (flux-krea-dev)
            try:
                backup_result = await self._generate_flux_backup(prompt, parameters)
                print(f"[DEBUG REPLICATE] 🎉 Backup model succeeded!")
                return backup_result
            except Exception as backup_error:
                print(f"[DEBUG REPLICATE] 💥 Backup model also failed: {str(backup_error)}")
                print(f"[DEBUG REPLICATE] 🚫 Both primary and backup models failed, giving up")
                # Log both errors for debugging
                print(f"[DEBUG REPLICATE]   Primary error: {str(primary_error)}")
                print(f"[DEBUG REPLICATE]   Backup error: {str(backup_error)}")
                raise primary_error  # Re-raise the original primary model error
    
    async def _generate_video(self, prompt: str, parameters: Dict[str, Any]) -> Dict[str, Any]:
        """Generate video using video models on Replicate (google/veo-3, minimax/video-01)"""
        def sync_call():
            model_name = parameters.get("model", "google/veo-3")
            
            # Prepare inputs for video generation
            inputs = {
                "prompt": prompt,
            }
            
            # Add model-specific parameters based on actual API schema
            if "google/veo" in model_name:
<<<<<<< HEAD
                # Google Veo-3 Fast now supports image inputs as start frames!
                # Schema: {"prompt": string, "image": string (optional), "seed": integer (optional)}
                
                # Add image input if provided (for image-to-video scenarios)
                image_input = parameters.get("image") or parameters.get("uploaded_image") or parameters.get("first_frame_image")
                if image_input:
                    inputs["image"] = image_input
                    print(f"[DEBUG] Veo-3 Fast image input: {image_input[:50] if len(image_input) > 50 else image_input}")
                    print(f"[DEBUG] This should trigger IMAGE-TO-VIDEO generation with Veo-3 Fast")
                
                # Add optional seed parameter
                seed = parameters.get("seed")
                if seed is not None:
                    inputs["seed"] = seed
                    print(f"[DEBUG] Veo-3 Fast seed: {seed}")
=======
                # Google Veo-3 on Replicate: {"prompt": string, "seed": integer (optional), "image": string (optional)}
                # Supports text-to-video with audio and image-to-video
                seed = parameters.get("seed")
                if seed is not None:
                    inputs["seed"] = seed
                
                # Add image input for image-to-video scenarios (Veo 3 Fast now supports this)
                image = parameters.get("image") or parameters.get("uploaded_image") or parameters.get("first_frame_image")
                if image:
                    inputs["image"] = image
                    print(f"[DEBUG] Veo-3 image input: {image[:50] if len(image) > 50 else image}")
                
                # Add resolution parameter if specified
                resolution = parameters.get("resolution")
                if resolution:
                    inputs["resolution"] = resolution
                    print(f"[DEBUG] Veo-3 resolution: {resolution}")
>>>>>>> e6904245
                    
            elif "minimax/hailuo-02" in model_name:
                # MiniMax Hailuo-02: supports prompt, first_frame_image, duration, resolution, prompt_optimizer
                print(f"[DEBUG] Configuring Minimax Hailuo-02 with parameters: {list(parameters.keys())}")
                
                # Always include prompt_optimizer (default True for better results)
                inputs["prompt_optimizer"] = parameters.get("prompt_optimizer", True)
                print(f"[DEBUG] Hailuo-02 prompt_optimizer: {inputs['prompt_optimizer']}")
                
                # Add duration (6 or 10 seconds, default 6)
                duration = parameters.get("duration", 6)
                if duration in [6, 10]:
                    inputs["duration"] = duration
                    print(f"[DEBUG] Hailuo-02 duration: {duration}s")
                
                # Add resolution (768p or 1080p, default 1080p)
                resolution = parameters.get("resolution", "1080p")
                if resolution in ["768p", "1080p"]:
                    inputs["resolution"] = resolution
                    print(f"[DEBUG] Hailuo-02 resolution: {resolution}")
                    
                    # Note: 10 seconds is only available for 768p
                    if duration == 10 and resolution != "768p":
                        inputs["resolution"] = "768p"
                        print(f"[DEBUG] Hailuo-02 forcing 768p for 10s duration")
                
                # Add first frame image if provided (for image-to-video scenarios)
                first_frame = parameters.get("first_frame_image") or parameters.get("image") or parameters.get("uploaded_image")
                if first_frame:
                    inputs["first_frame_image"] = first_frame
                    print(f"[DEBUG] Hailuo-02 first_frame_image: {first_frame[:50] if len(first_frame) > 50 else first_frame}")
                    print(f"[DEBUG] This should trigger IMAGE-TO-VIDEO generation")
                    
            elif "runway" in model_name:
                # Runway models via Replicate
                if "aleph" in model_name or parameters.get("type") == "video_edit":
                    # Video editing with gen4-aleph - requires existing video
                    video_uri = parameters.get("videoUri") or parameters.get("video_uri") or parameters.get("current_working_video")
                    if video_uri:
                        inputs = {
                            "video": video_uri,
                            "prompt": prompt
                        }
                        model_name = "runwayml/gen4-aleph"
                        print(f"[DEBUG] Using runway gen4-aleph for video editing: {video_uri[:50]}...")
                    else:
                        raise ValueError("Video editing requires a video URI")
                elif "runway_gen4_image" in model_name or parameters.get("type") == "text_to_image_with_references":
                    # This shouldn't happen since runway image models are routed to _generate_runway_image
                    # But if it does, we can't call async methods from sync_call, so we'll raise an error
                    print(f"[DEBUG] Error: runway image model in video path - this should be handled at a higher level")
                    raise ValueError("Runway image generation should not be called from video generation path")
                else:
                    # Image-to-video with gen4-turbo
                    image_uri = parameters.get("image") or parameters.get("prompt_image") or parameters.get("first_frame_image")
                    if image_uri:
                        inputs = {
                            "image": image_uri,
                            "prompt": prompt
                        }
                        model_name = "runwayml/gen4-turbo"
                        print(f"[DEBUG] Using runway gen4-turbo for image-to-video: {image_uri[:50]}...")
                    else:
                        # Text-to-video (if no image provided)
                        inputs = {"prompt": prompt}
                        model_name = "runwayml/gen4-turbo"
                        print(f"[DEBUG] Using runway gen4-turbo for text-to-video")
            
            print(f"[DEBUG] Replicate video generation with model: {model_name}")
            print(f"[DEBUG] Video generation inputs: {inputs}")
            
            # Log image-to-video detection
            if inputs.get("image") or inputs.get("first_frame_image"):
                print(f"[DEBUG] 🎬 IMAGE-TO-VIDEO DETECTED - Using start frame image!")
                if "google/veo" in model_name:
                    print(f"[DEBUG] 🚀 VEO-3-FAST with image input - this is the NEW feature!")
            
            print(f"[DEBUG] About to call replicate.run() with model: {model_name}")
            print(f"[DEBUG] Replicate API key configured: {bool(self.api_key)}")
            print(f"[DEBUG] Replicate API key length: {len(self.api_key) if self.api_key else 0}")
            
            try:
                import time
                start_time = time.time()
                print(f"[DEBUG] Starting replicate.run() at {start_time}")
                
                # Use the simple replicate.run() approach which handles model names directly
                print(f"[DEBUG] Using replicate.run() for video generation...")
                print(f"[DEBUG] Model: {model_name}")
                print(f"[DEBUG] Inputs: {inputs}")
                
                # Call replicate.run() directly - this handles the async prediction internally
                output = replicate.run(model_name, input=inputs)
                
                end_time = time.time()
                duration = end_time - start_time
                print(f"[DEBUG] replicate.run() completed successfully in {duration:.2f} seconds")
                print(f"[DEBUG] Raw output type: {type(output)}")
                print(f"[DEBUG] Raw output content: {output}")
                    
            except Exception as e:
                print(f"[ERROR] Video generation failed: {str(e)}")
                print(f"[ERROR] Exception type: {type(e)}")
                import traceback
                print(f"[ERROR] Full traceback: {traceback.format_exc()}")
                raise
            
            # Extract the video URL - video models typically return direct URLs or lists
            print(f"[DEBUG] About to extract URL from output...")
            video_url = self._extract_url(output) if output else None
            print(f"[DEBUG] Extracted video URL: {video_url}")
            
            print(f"[DEBUG] Video generation completed successfully")
            
            return {
                "output_url": video_url,
                "metadata": {
                    "model_version": model_name, 
                    "inputs": inputs,
                    "generation_type": "video"
                }
            }
        return await asyncio.to_thread(sync_call)

    async def _generate_runway_image(self, prompt: str, parameters: Dict[str, Any]) -> Dict[str, Any]:
        """Generate image using Runway gen4-image via Replicate with reference images"""
        def sync_call():
            print(f"[DEBUG] Runway image generation via replicate")
            
            # Build inputs for runwayml/gen4-image
            inputs = {
                "prompt": prompt,
            }
            
            # Add aspect ratio if provided
            aspect_ratio = parameters.get("aspect_ratio") or parameters.get("ratio")
            if aspect_ratio:
                inputs["aspect_ratio"] = aspect_ratio
                print(f"[DEBUG] Runway image aspect_ratio: {aspect_ratio}")
            
            # Handle reference images
            reference_images = []
            reference_tags = []
            
            # Get reference images from various parameter sources
            refs_camel = parameters.get("referenceImages", [])
            refs_snake = parameters.get("reference_images", [])
            
            # Combine reference sources
            all_refs = refs_camel + refs_snake
            
            for ref in all_refs:
                if isinstance(ref, dict):
                    # Extract URI and tag from reference object
                    uri = ref.get("uri") or ref.get("url")
                    tag = ref.get("tag") or ref.get("name", "reference")
                    if uri:
                        reference_images.append(uri)
                        reference_tags.append(tag)
                        print(f"[DEBUG] Added reference: {tag} -> {uri[:50]}...")
                elif isinstance(ref, str):
                    # Direct URI
                    reference_images.append(ref)
                    reference_tags.append(f"ref_{len(reference_tags)}")
                    print(f"[DEBUG] Added reference URI: {ref[:50]}...")
            
            # Add reference images and tags to inputs if we have them
            if reference_images:
                inputs["reference_images"] = reference_images
                inputs["reference_tags"] = reference_tags
                print(f"[DEBUG] Runway image with {len(reference_images)} reference images")
                print(f"[DEBUG] Reference tags: {reference_tags}")
            
            # Use runwayml/gen4-image model
            model_name = "runwayml/gen4-image"
            
            print(f"[DEBUG] Calling replicate.run() for runway image generation...")
            print(f"[DEBUG] Model: {model_name}")
            print(f"[DEBUG] Inputs: {inputs}")
            
            try:
                # Call replicate.run() for runway image generation
                output = replicate.run(model_name, input=inputs)
                
                print(f"[DEBUG] Runway image generation completed successfully")
                print(f"[DEBUG] Raw output type: {type(output)}")
                print(f"[DEBUG] Raw output content: {output}")
                
            except Exception as e:
                print(f"[ERROR] Runway image generation failed: {str(e)}")
                print(f"[ERROR] Exception type: {type(e)}")
                import traceback
                print(f"[ERROR] Full traceback: {traceback.format_exc()}")
                raise
            
            # Extract the image URL
            image_url = self._extract_url(output) if output else None
            print(f"[DEBUG] Extracted image URL: {image_url}")
            
            return {
                "output_url": image_url,
                "metadata": {
                    "model_version": model_name,
                    "inputs": inputs,
                    "generation_type": "image_with_references",
                    "reference_count": len(reference_images)
                }
            }
        
        return await asyncio.to_thread(sync_call)

    async def _generate_other(self, prompt: str, parameters: Dict[str, Any]) -> Dict[str, Any]:
        """Generate using other models on Replicate (e.g., DALL-E)"""
        def sync_call():
            model_version = parameters.get("model_version", "openai/dall-e-3")
            inputs = {
                "prompt": prompt,
                **{k: v for k, v in parameters.items() if k != "model"}
            }
            output = replicate.run(model_version, input=inputs)
            return {
                "output_url": self._extract_url(output) if output else None,
                "metadata": {"model_version": model_version, "inputs": inputs}
            }
        return await asyncio.to_thread(sync_call)<|MERGE_RESOLUTION|>--- conflicted
+++ resolved
@@ -805,15 +805,14 @@
             
             # Add model-specific parameters based on actual API schema
             if "google/veo" in model_name:
-<<<<<<< HEAD
                 # Google Veo-3 Fast now supports image inputs as start frames!
-                # Schema: {"prompt": string, "image": string (optional), "seed": integer (optional)}
-                
-                # Add image input if provided (for image-to-video scenarios)
-                image_input = parameters.get("image") or parameters.get("uploaded_image") or parameters.get("first_frame_image")
-                if image_input:
-                    inputs["image"] = image_input
-                    print(f"[DEBUG] Veo-3 Fast image input: {image_input[:50] if len(image_input) > 50 else image_input}")
+                # Schema: {"prompt": string, "image": string (optional), "seed": integer (optional), "resolution": string (optional)}
+                
+                # Add image input for image-to-video scenarios (Veo 3 Fast now supports this)
+                image = parameters.get("image") or parameters.get("uploaded_image") or parameters.get("first_frame_image")
+                if image:
+                    inputs["image"] = image
+                    print(f"[DEBUG] Veo-3 Fast image input: {image[:50] if len(image) > 50 else image}")
                     print(f"[DEBUG] This should trigger IMAGE-TO-VIDEO generation with Veo-3 Fast")
                 
                 # Add optional seed parameter
@@ -821,25 +820,12 @@
                 if seed is not None:
                     inputs["seed"] = seed
                     print(f"[DEBUG] Veo-3 Fast seed: {seed}")
-=======
-                # Google Veo-3 on Replicate: {"prompt": string, "seed": integer (optional), "image": string (optional)}
-                # Supports text-to-video with audio and image-to-video
-                seed = parameters.get("seed")
-                if seed is not None:
-                    inputs["seed"] = seed
-                
-                # Add image input for image-to-video scenarios (Veo 3 Fast now supports this)
-                image = parameters.get("image") or parameters.get("uploaded_image") or parameters.get("first_frame_image")
-                if image:
-                    inputs["image"] = image
-                    print(f"[DEBUG] Veo-3 image input: {image[:50] if len(image) > 50 else image}")
                 
                 # Add resolution parameter if specified
                 resolution = parameters.get("resolution")
                 if resolution:
                     inputs["resolution"] = resolution
                     print(f"[DEBUG] Veo-3 resolution: {resolution}")
->>>>>>> e6904245
                     
             elif "minimax/hailuo-02" in model_name:
                 # MiniMax Hailuo-02: supports prompt, first_frame_image, duration, resolution, prompt_optimizer
